--- conflicted
+++ resolved
@@ -1,21 +1,16 @@
 # -*- encoding: utf-8 -*-
 
-from __future__ import division
-from __future__ import unicode_literals
-
-import sys
+from __future__ import division, unicode_literals
+
+import warnings
 from copy import deepcopy
 from decimal import Decimal
-import warnings
 
 import pytest  # Works with less code, more consistency than unittest.
 
-<<<<<<< HEAD
-from moneyed.classes import Currency, Money, MoneyComparisonError, CURRENCIES, DEFAULT_CURRENCY, USD, get_currency, PYTHON2
-=======
-from moneyed.classes import (Currency, Money, MoneyComparisonError, CURRENCIES,
-                             DEFAULT_CURRENCY, USD, get_currency, force_decimal)
->>>>>>> 35fca29f
+from moneyed.classes import (CURRENCIES, DEFAULT_CURRENCY, PYTHON2, USD,
+                             Currency, Money, MoneyComparisonError,
+                             force_decimal, get_currency)
 from moneyed.localization import format_money
 
 
